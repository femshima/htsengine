use std::collections::BTreeMap;

use nom::{
    error::{ContextError, ParseError, VerboseError},
    IResult, Parser,
};

use crate::model::parser::{base::ParseTarget, header::parse_header};

use self::{
    convert::convert_tree,
    header::{error::DeserializeError, Global, Position, Stream, StreamData},
    tree::{Question, TreeParser},
    window::WindowParser,
};

use super::{
<<<<<<< HEAD
    stream::{Model, Pattern, StreamModels},
=======
    stream::{Model, Pattern, StreamModelMetadata, StreamModels},
    window::Windows,
>>>>>>> 9c0cacb6
    GlobalModelMetadata, Voice,
};

mod base;
mod header;
mod tree;
mod window;

mod convert;

#[derive(Debug, thiserror::Error)]
pub enum ModelParseError {
    #[error("Nom parser returned error:{0}")]
    NomError(String),
    #[error("Failed to parse Header as UTF-8")]
    HeaderUtf8Error,
    #[error("Failed to parse header:{0}")]
    DeserializeError(#[from] DeserializeError),
    #[error("Failed to parse pattern")]
    PatternParseError,

    #[error("Stream was not found")]
    StreamNotFound,
    #[error("Position was not found")]
    PositionNotFound,

    #[error("USE_GV is true, but positions for GV is not set")]
    UseGvError,
}

impl<'a> From<nom::Err<VerboseError<&'a [u8]>>> for ModelParseError {
    fn from(value: nom::Err<VerboseError<&'a [u8]>>) -> Self {
        match value {
            nom::Err::Error(e) | nom::Err::Failure(e) => {
                let message = e
                    .errors
                    .iter()
                    .fold(String::new(), |acc: String, (src, kind)| {
                        let input = std::string::String::from_utf8_lossy(&src[..src.len().min(20)]);
                        match kind {
                            nom::error::VerboseErrorKind::Nom(e) => {
                                format!("{}\n{:?} at: {}", acc, e, input)
                            }
                            nom::error::VerboseErrorKind::Char(c) => {
                                format!("{}\nexpected '{}' at: {}", acc, c, input)
                            }
                            nom::error::VerboseErrorKind::Context(s) => {
                                format!("{}\nin section '{}', at: {}", acc, s, input)
                            }
                        }
                    });
                Self::NomError(message)
            }
            nom::Err::Incomplete(_) => Self::NomError("Not enough data".to_string()),
        }
    }
}

pub fn parse_htsvoice(input: &[u8]) -> Result<(GlobalModelMetadata, Voice), ModelParseError> {
    let (_, (in_global, in_stream, in_position, in_data)) = split_sections(input)?;

    let global: Global = parse_header(&in_global)?;
    let stream: Stream = parse_header(&in_stream)?;
    let position: Position = parse_header(&in_position)?;

    let (duration_model, stream_models) = parse_data_section(in_data, &global, &stream, &position)?;

    // TODO: verify

    let voice = Voice {
        duration_model,
        stream_models,
    };

    Ok((global.try_into()?, voice))
}

pub fn split_sections<'a, S, E>(input: S) -> IResult<S, (S, S, S, S), E>
where
    S: ParseTarget,
    E: ParseError<S> + ContextError<S>,
    <S as nom::InputIter>::Item: nom::AsChar + Clone + Copy,
    <S as nom::InputTakeAtPosition>::Item: nom::AsChar + Clone,
    for<'b> &'b str: nom::FindToken<<S as nom::InputIter>::Item>,
{
    use nom::{
        bytes::complete::{tag, take_until},
        character::complete::newline,
        combinator::{all_consuming, rest},
        error::context,
        multi::{many0, many1},
        sequence::{pair, preceded, tuple},
    };

    context(
        "htsvoice_split",
        all_consuming(tuple((
            preceded(pair(many0(newline), tag("[GLOBAL]\n")), take_until("\n[")),
            preceded(pair(many1(newline), tag("[STREAM]\n")), take_until("\n[")),
            preceded(pair(many1(newline), tag("[POSITION]\n")), take_until("\n[")),
            preceded(pair(many1(newline), tag("[DATA]\n")), rest),
        ))),
    )(input)
}

fn parse_data_section(
    input: &[u8],
    global: &Global,
    stream: &Stream,
    position: &Position,
) -> Result<(Model, Vec<StreamModels>), ModelParseError> {
    use nom::{combinator::all_consuming, sequence::terminated};

    let duration_model = parse_model(
        input,
        position.duration_tree,
        position.duration_pdf,
        &StreamData {
            vector_length: global.num_states,
            num_windows: 1,
            is_msd: false,
            use_gv: false,
            option: vec![],
        },
    )?;

    let stream_models: Vec<StreamModels> = global
        .stream_type
        .iter()
        .map(|key| {
            let pos = position
                .position
                .get(key)
                .ok_or(ModelParseError::PositionNotFound)?;
            let stream_data = stream
                .stream
                .get(key)
                .ok_or(ModelParseError::StreamNotFound)?;

            let stream_model = parse_model(input, pos.stream_tree, pos.stream_pdf, stream_data)?;

            let gv_model = if stream_data.use_gv {
                let gv_model = parse_model(
                    input,
                    pos.gv_tree.ok_or(ModelParseError::UseGvError)?,
                    pos.gv_pdf.ok_or(ModelParseError::UseGvError)?,
                    &StreamData {
                        vector_length: stream_data.vector_length,
                        num_windows: 1,
                        is_msd: false,
                        use_gv: true,
                        option: vec![],
                    },
                )?;
                Some(gv_model)
            } else {
                None
            };

            let windows =
                pos.stream_win
                    .iter()
                    .map(|win| {
                        Ok(all_consuming(terminated(
                            WindowParser::parse_window_row,
                            ParseTarget::sp,
                        ))(&input[win.0..=win.1])?
                        .1)
                    })
                    .collect::<Result<_, ModelParseError>>()?;

            Ok(StreamModels::new(
                stream_data.clone().into(),
                stream_model,
                gv_model,
                Windows::new(windows),
            ))
        })
        .collect::<Result<_, ModelParseError>>()?;

    Ok((duration_model, stream_models))
}

pub fn parse_model(
    input: &[u8],
    tree_range: (usize, usize),
    pdf_range: (usize, usize),
    stream_data: &StreamData,
) -> Result<Model, ModelParseError> {
    use nom::{
        combinator::map,
        multi::many_m_n,
        number::complete::{le_f32, le_u32},
        sequence::{pair, terminated},
    };

    let pdf_len =
        stream_data.vector_length * stream_data.num_windows * 2 + (stream_data.is_msd as usize);

    let (_, (questions, trees)) = parse_all(
        terminated(
            pair(TreeParser::parse_questions, TreeParser::parse_trees),
            ParseTarget::sp,
        ),
        tree_range,
    )(input)?;

    let question_lut: BTreeMap<&String, &Vec<Pattern>> = BTreeMap::from_iter(
        questions
            .iter()
            .map(|Question { name, patterns }| (name, patterns)),
    );

    let (_, pdf) = parse_all(
        |i| {
            let ntree = trees.len();
            let (mut i, npdf) = many_m_n(ntree, ntree, le_u32)(i)?;
            let mut pdf = Vec::with_capacity(ntree);
            for n in npdf {
                let n = n as usize;
                let (ni, r) = many_m_n(
                    n,
                    n,
                    map(
                        many_m_n(pdf_len, pdf_len, map(le_f32, |v| v as f64)),
                        crate::model::stream::ModelParameter::from_linear,
                    ),
                )(i)?;
                pdf.push(r);
                i = ni;
            }
            Ok((i, pdf))
        },
        pdf_range,
    )(input)?;

    let new_trees: Vec<_> = trees
        .into_iter()
        .map(|t| convert_tree(t, &question_lut))
        .collect();

    Ok(Model::new(new_trees, pdf))
}

fn parse_all<'a, T, F, E>(
    f: F,
    range: (usize, usize),
) -> impl FnOnce(&'a [u8]) -> IResult<&'a [u8], T, E>
where
    E: ParseError<&'a [u8]> + ContextError<&'a [u8]>,
    F: Parser<&'a [u8], T, E>,
{
    use nom::combinator::all_consuming;

    move |input: &'a [u8]| all_consuming(f)(&input[range.0..range.1 + 1])
}

#[cfg(test)]
mod tests {
    use std::fs;

    use crate::{model::parser::split_sections, tests::MODEL_NITECH_ATR503};

    use super::{parse_htsvoice, ModelParseError};

    #[test]
    fn load() {
        let model = fs::read(MODEL_NITECH_ATR503).unwrap();
        parse_htsvoice(&model).unwrap();
    }

    const CONTENT: &str = "
[GLOBAL]
HTS_VOICE_VERSION:1.0
SAMPLING_FREQUENCY:48000
FRAME_PERIOD:240
NUM_STATES:5
NUM_STREAMS:3
STREAM_TYPE:MCP,LF0,LPF
FULLCONTEXT_FORMAT:HTS_TTS_JPN
FULLCONTEXT_VERSION:1.0
GV_OFF_CONTEXT:\"*-sil+*\",\"*-pau+*\"
COMMENT:
[STREAM]
VECTOR_LENGTH[MCP]:35
VECTOR_LENGTH[LF0]:1
VECTOR_LENGTH[LPF]:31
IS_MSD[MCP]:0
IS_MSD[LF0]:1
IS_MSD[LPF]:0
NUM_WINDOWS[MCP]:3
NUM_WINDOWS[LF0]:3
NUM_WINDOWS[LPF]:1
USE_GV[MCP]:1
USE_GV[LF0]:1
USE_GV[LPF]:0
OPTION[MCP]:ALPHA=0.55
OPTION[LF0]:
OPTION[LPF]:
[POSITION]
DURATION_PDF:0-9803
DURATION_TREE:9804-40879
STREAM_WIN[MCP]:40880-40885,40886-40900,40901-40915
STREAM_WIN[LF0]:40916-40921,40922-40936,40937-40951
STREAM_WIN[LPF]:40952-40957
STREAM_PDF[MCP]:40958-788577
STREAM_PDF[LF0]:788578-848853
STREAM_PDF[LPF]:848854-850113
STREAM_TREE[MCP]:850114-940979
STREAM_TREE[LF0]:940980-1167092
STREAM_TREE[LPF]:1167093-1167197
GV_PDF[MCP]:1167198-1167761
GV_PDF[LF0]:1167762-1167789
GV_TREE[MCP]:1167790-1167967
GV_TREE[LF0]:1167968-1168282
[DATA]
";

    #[test]
    fn split() {
        split_sections::<&str, nom::error::VerboseError<&str>>(CONTENT).unwrap();
    }

    #[test]
    fn nom_error() {
        let err =
            split_sections::<&[u8], nom::error::VerboseError<&[u8]>>(CONTENT[..500].as_bytes())
                .unwrap_err();

        let ModelParseError::NomError(nomerr_str) = err.into() else {
            unreachable!();
        };

        assert_eq!(
            &nomerr_str,
            r#"
TakeUntil at: D
in section 'htsvoice_split', at: 
[GLOBAL]
HTS_VOICE_"#
        );
    }
}<|MERGE_RESOLUTION|>--- conflicted
+++ resolved
@@ -15,12 +15,8 @@
 };
 
 use super::{
-<<<<<<< HEAD
     stream::{Model, Pattern, StreamModels},
-=======
-    stream::{Model, Pattern, StreamModelMetadata, StreamModels},
     window::Windows,
->>>>>>> 9c0cacb6
     GlobalModelMetadata, Voice,
 };
 

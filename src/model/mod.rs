--- conflicted
+++ resolved
@@ -2,13 +2,9 @@
 
 use self::{
     interporation_weight::Weights,
-<<<<<<< HEAD
     parser::question,
-    stream::{Model, ModelParameter, StreamModels},
-=======
     stream::{Model, ModelParameter, Pattern, StreamModels},
     window::Windows,
->>>>>>> 20d89cd5
 };
 use jlabel::Label;
 use jlabel_question::{position::PhonePosition, AllQuestion, Question};
@@ -252,7 +248,6 @@
             hts_voice_version: String::new(),
             sampling_frequency: 0,
             frame_period: 0,
-            num_voices: 0,
             num_states: 0,
             num_streams: 0,
             stream_type: Vec::new(),

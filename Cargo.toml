--- conflicted
+++ resolved
@@ -23,11 +23,7 @@
 approx = "0.5.1"
 
 nom = { version = "7.1.3", optional = true }
-<<<<<<< HEAD
+serde = { version = "1.0", features = ["derive"], optional = true }
 hound = { version = "3.5.1", optional = true }
 jlabel = "0.1.2"
-jlabel-question = { version = "0.1.2", features = ["regex"]}
-=======
-serde = { version = "1.0", features = ["derive"], optional = true }
-hound = { version = "3.5.1", optional = true }
->>>>>>> 20d89cd5
+jlabel-question = { version = "0.1.2", features = ["regex"]}